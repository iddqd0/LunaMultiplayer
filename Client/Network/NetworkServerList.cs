--- conflicted
+++ resolved
@@ -93,15 +93,8 @@
         /// </summary>
         public static void IntroduceToServer(long currentEntryId)
         {
-<<<<<<< HEAD
             var token = RandomString(10);
             var ownEndpoint = new IPEndPoint(LunaNetUtils.GetMyAddress(out var _), NetworkMain.Config.Port);
-=======
-            try
-            {
-                var token = RandomString(10);
-                var ownEndpoint = new IPEndPoint(NetUtility.GetMyAddress(out var _), NetworkMain.Config.Port);
->>>>>>> f23c1eed
 
                 var msgData = NetworkMain.CliMsgFactory.CreateNewMessageData<MsIntroductionMsgData>();
                 msgData.Id = currentEntryId;
