--- conflicted
+++ resolved
@@ -87,13 +87,8 @@
         {
             try
             {
-<<<<<<< HEAD
                 var vessel = FlightGlobals.Vessels.FirstOrDefault(v => v.id == vesselProto.VesselId);
                 if (vessel != null)
-=======
-                var currentProto = CreateSafeProtoVesselFromConfigNode(vesselProto.VesselNode, vesselProto.VesselId);
-                if (currentProto.protoPartSnapshots.Count != vessel.BackupVessel().protoPartSnapshots.Count)
->>>>>>> 548cf3c3
                 {
                     //Load the existing target, if any.  We will use this to reset the target to the newly loaded vessel, if the vessel we're reloading is the one that is targeted.
                     ITargetable currentTarget = FlightGlobals.fetch.VesselTarget;
@@ -102,7 +97,7 @@
                     Boolean vesselLoaded = false;
                     var currentProto = CreateSafeProtoVesselFromConfigNode(vesselProto.VesselNode, vesselProto.VesselId);
                     //TODO: Is BackupVessel() needed or can we just look at the protoVessel?
-                    if (SettingsSystem.CurrentSettings.Debug4 || (currentProto.protoPartSnapshots.Count != vessel.BackupVessel().protoPartSnapshots.Count))
+                    if (currentProto.protoPartSnapshots.Count != vessel.BackupVessel().protoPartSnapshots.Count)
                     {
                         //If targeted, unloading the vessel will cause the target to be lost.  We'll have to reset it later.
                         VesselRemoveSystem.Singleton.UnloadVessel(vessel);
