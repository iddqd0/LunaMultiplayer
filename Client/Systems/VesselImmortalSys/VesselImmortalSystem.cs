--- conflicted
+++ resolved
@@ -23,17 +23,13 @@
 
         private bool VesselImmortalSystemReady => Enabled && HighLogic.LoadedSceneIsFlight && FlightGlobals.ready && Time.timeSinceLevelLoad > 1f;
 
-<<<<<<< HEAD
         private const String VESSEL_IMMORTAL_TIMER_NAME = "IMMORTAL";
-        private const int MakeOtherPlayerVesselsImmortalMSInterval = 2000;
-=======
         private const int MakeOtherPlayerVesselsImmortalMsInterval = 2000;
->>>>>>> 548cf3c3
 
         #endregion
 
         #region base overrides
-<<<<<<< HEAD
+		//TODO: Should this be Update() instead?
         public override void FixedUpdate()
         {
             base.FixedUpdate();
@@ -52,7 +48,6 @@
         #endregion
 
         #region Public methods
-        #endregion
 
         #region Private methods
         /// <summary>
@@ -94,50 +89,6 @@
             }
         }
 
-=======
-        
-        /// <summary>
-        /// Make the other player vessels inmortal
-        /// </summary>
-        public override void Update()
-        {
-            base.Update();
-            if (Enabled && VesselImmortalSystemReady && Timer.ElapsedMilliseconds > MakeOtherPlayerVesselsImmortalMsInterval)
-            {
-                var ownedVessels = LockSystem.Singleton.GetOwnedLocksPrefix("control-").Select(LockSystem.TrimLock)
-                    .Union(LockSystem.Singleton.GetLocksWithPrefix("update-").Select(LockSystem.TrimLock))
-                    .Select(i => FlightGlobals.FindVessel(new Guid(i)))
-                    .Where(v => v != null)
-                    .ToArray();
-
-                var othersPeopleVessels = LockSystem.Singleton.GetLocksWithPrefix("control-").Select(LockSystem.TrimLock)
-                    .Union(LockSystem.Singleton.GetLocksWithPrefix("update-").Select(LockSystem.TrimLock))
-                    .Except(ownedVessels.Select(v => v.id.ToString()))
-                    .Select(i => FlightGlobals.FindVessel(new Guid(i)))
-                    //Select the vessels and filter out the nulls
-                    .Where(v => v != null).ToArray();
-
-                foreach (var vessel in ownedVessels)
-                {
-                    SetVesselImmortalState(vessel, false);
-                }
-
-                foreach (var vessel in othersPeopleVessels)
-                {
-                    SetVesselImmortalState(vessel, true);
-                }
-
-                ResetTimer();
-            }
-        }
-
-        #endregion
-        
-        #region Private methods
-        
-        #region Methods
-        
->>>>>>> 548cf3c3
         /// <summary>
         /// Set all vessel parts to unbreakable or not (makes the vessel immortal or not)
         /// </summary>
