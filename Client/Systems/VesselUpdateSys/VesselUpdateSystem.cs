﻿using LunaClient.Base;
using UnityEngine;

namespace LunaClient.Systems.VesselUpdateSys
{
    /// <summary>
    /// System that handle the received vessel update messages and also sends them
    /// </summary>
    public class VesselUpdateSystem : MessageSystem<VesselUpdateSystem, VesselUpdateMessageSender, VesselUpdateMessageHandler>
    {
<<<<<<< HEAD
        #region Constructors
        public VesselUpdateSystem() : base()
        {
            setupTimer(SEND_TIMER_NAME, _updateSendMSInterval);
        }
        #endregion

=======
>>>>>>> 548cf3c3
        #region Field & Properties

        public bool UpdateSystemReady => Enabled && FlightGlobals.ActiveVessel != null && Time.timeSinceLevelLoad > 1f &&
                                         FlightGlobals.ready && FlightGlobals.ActiveVessel.loaded && !VesselCommon.IsSpectating &&
                                         FlightGlobals.ActiveVessel.state != Vessel.State.DEAD && !FlightGlobals.ActiveVessel.packed &&
                                         FlightGlobals.ActiveVessel.vesselType != VesselType.Flag;

        public FlightCtrlState FlightState { get; set; }

<<<<<<< HEAD
        private static int _updateNearbySendMSInterval = 500;
        private static int _updateSendMSInterval = 3000;
        private static string SEND_TIMER_NAME = "SEND";


        #endregion

        #region Base overrides

        public override void OnEnabled()
        {
            base.OnEnabled();
        }
=======
        private const int UpdateNearbySendMsInterval = 500;
        private const int UpdateSendMsInterval = 3000;
>>>>>>> 548cf3c3

        #endregion

        #region Private methods

        /// <summary>
        /// Send control state, clamps, decouplers and dock ports of our vessel
        /// </summary>
        public override void Update()
        {
            if (!Enabled || !UpdateSystemReady)
            {
                return;
            }
<<<<<<< HEAD

            if (IsTimeForNextSend(SEND_TIMER_NAME))
            {
                Profiler.BeginSample("VesselUpdateSystem");
                MessageSender.SendVesselUpdate();
                Profiler.EndSample();
            }
        }

        private void setMsElapsedForNextSend()
        {
            if(VesselCommon.PlayerVesselsNearby())
            {
                setupTimer(SEND_TIMER_NAME, _updateNearbySendMSInterval);
            } else
            {
                setupTimer(SEND_TIMER_NAME, _updateSendMSInterval);
=======
            
            var intervalMs = VesselCommon.PlayerVesselsNearby() ? UpdateNearbySendMsInterval : UpdateSendMsInterval;
            if (Timer.ElapsedMilliseconds > intervalMs)
            {
                MessageSender.SendVesselUpdate();
                ResetTimer();
>>>>>>> 548cf3c3
            }
        }
        
        #endregion
    }
}<|MERGE_RESOLUTION|>--- conflicted
+++ resolved
@@ -8,7 +8,6 @@
     /// </summary>
     public class VesselUpdateSystem : MessageSystem<VesselUpdateSystem, VesselUpdateMessageSender, VesselUpdateMessageHandler>
     {
-<<<<<<< HEAD
         #region Constructors
         public VesselUpdateSystem() : base()
         {
@@ -16,8 +15,6 @@
         }
         #endregion
 
-=======
->>>>>>> 548cf3c3
         #region Field & Properties
 
         public bool UpdateSystemReady => Enabled && FlightGlobals.ActiveVessel != null && Time.timeSinceLevelLoad > 1f &&
@@ -27,7 +24,6 @@
 
         public FlightCtrlState FlightState { get; set; }
 
-<<<<<<< HEAD
         private static int _updateNearbySendMSInterval = 500;
         private static int _updateSendMSInterval = 3000;
         private static string SEND_TIMER_NAME = "SEND";
@@ -41,10 +37,6 @@
         {
             base.OnEnabled();
         }
-=======
-        private const int UpdateNearbySendMsInterval = 500;
-        private const int UpdateSendMsInterval = 3000;
->>>>>>> 548cf3c3
 
         #endregion
 
@@ -59,12 +51,12 @@
             {
                 return;
             }
-<<<<<<< HEAD
 
             if (IsTimeForNextSend(SEND_TIMER_NAME))
             {
                 Profiler.BeginSample("VesselUpdateSystem");
                 MessageSender.SendVesselUpdate();
+                ResetTimer();
                 Profiler.EndSample();
             }
         }
@@ -77,17 +69,9 @@
             } else
             {
                 setupTimer(SEND_TIMER_NAME, _updateSendMSInterval);
-=======
-            
-            var intervalMs = VesselCommon.PlayerVesselsNearby() ? UpdateNearbySendMsInterval : UpdateSendMsInterval;
-            if (Timer.ElapsedMilliseconds > intervalMs)
-            {
-                MessageSender.SendVesselUpdate();
-                ResetTimer();
->>>>>>> 548cf3c3
             }
         }
-        
+
         #endregion
     }
 }