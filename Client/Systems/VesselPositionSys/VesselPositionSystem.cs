﻿using System;
<<<<<<< HEAD
=======
using System.Collections;
using System.Collections.Concurrent;
>>>>>>> 548cf3c3
using System.Collections.Generic;
using System.Linq;
using System.Threading;
using LunaClient.Base;
using LunaClient.Systems.SettingsSys;
using LunaCommon.Message.Data.Vessel;
using LunaCommon.Message.Interface;
using UnityEngine;

namespace LunaClient.Systems.VesselPositionSys
{
    /// <summary>
    /// System that handle the received vessel update messages and also sends them
    /// </summary>
    public class VesselPositionSystem : MessageSystem<VesselPositionSystem, VesselPositionMessageSender, VesselPositionMessageHandler>
    {
        #region Constructors
        public VesselPositionSystem() : base()
        {
            setupTimer(VESSEL_REMOVE_TIMER_NAME, RemoveVesselsMsInterval);
        }
        #endregion

        #region Field & Properties

        private static float SecondaryVesselUpdatesSendSInterval =>
            (float)TimeSpan.FromMilliseconds(SettingsSystem.ServerSettings.SecondaryVesselUpdatesSendMsInterval).TotalSeconds;

        private static float VesselUpdatesSendSInterval => (float)TimeSpan.FromMilliseconds(SettingsSystem.ServerSettings.VesselUpdatesSendMsInterval).TotalSeconds;

<<<<<<< HEAD
        private const float MaxSecWithoutUpdates = 30;
        private const int RemoveVesselsMsInterval = 5000;
        private const String VESSEL_REMOVE_TIMER_NAME = "REMOVE";
=======
        private const float MaxSecWithoutUpdates = 20;
        private const float RemoveVesselsSecInterval = 5;
>>>>>>> 548cf3c3

        public bool PositionUpdateSystemReady => Enabled && FlightGlobals.ActiveVessel != null && Time.timeSinceLevelLoad > 1f &&
                                         FlightGlobals.ready && FlightGlobals.ActiveVessel.loaded &&
                                         FlightGlobals.ActiveVessel.state != Vessel.State.DEAD && !FlightGlobals.ActiveVessel.packed &&
                                         FlightGlobals.ActiveVessel.vesselType != VesselType.Flag;

        public bool PositionUpdateSystemBasicReady => Enabled && Time.timeSinceLevelLoad > 1f &&
            (PositionUpdateSystemReady) || (HighLogic.LoadedScene == GameScenes.TRACKSTATION);

        public ConcurrentDictionary<Guid, VesselPositionUpdate> FutureVesselUpdate { get; } =
            new ConcurrentDictionary<Guid, VesselPositionUpdate>();

        public Dictionary<Guid, VesselPositionUpdate> CurrentVesselUpdate { get; } = new Dictionary<Guid, VesselPositionUpdate>();

        public FlightCtrlState FlightState { get; set; }
        
        private static float _lastSentTime;

        #endregion

        #region Base overrides

        public override void OnEnabled()
        {
            base.OnEnabled();
            Client.Singleton.StartCoroutine(SendSecondaryVesselPositionUpdates());
        }

        public override void OnDisabled()
        {
            base.OnDisabled();
            CurrentVesselUpdate.Clear();
            FutureVesselUpdate.Clear();
        }

        public override void Update()
        {
<<<<<<< HEAD
            base.FixedUpdate();

            if (!Enabled || !PositionUpdateSystemReady)
            {
                return;
            }

            if (PositionUpdateSystemReady)
            {
                handleReceivedUpdates();
            }
        }

        public override void LateUpdate()
        {
            base.LateUpdate();

            if (!Enabled || !PositionUpdateSystemReady)
            {
                return;
            }

            if (SettingsSystem.CurrentSettings.Debug2 && IsTimeForNextSend(VESSEL_REMOVE_TIMER_NAME))
            {
                Profiler.BeginSample("VesselPositionUpdateRemoveOld");
                removeOldVessels();
                Profiler.EndSample();
            }

            if (PositionUpdateSystemReady)
            {
                if (SettingsSystem.CurrentSettings.Debug9)
                {
                    Profiler.BeginSample("VesselPositionUpdateSend");
                    SendVesselPositionUpdates();
                    sendSecondaryVesselPositionUpdates();
                    Profiler.EndSample();
                }
            }
        }

        #endregion

        #region Public methods

        public int GetNumberOfPositionUpdatesInQueue()
        {
            return ReceivedUpdates.Sum(u => u.Value.Count);
        }

        public int GetNumberOfPositionUpdatesInQueue(Guid vesselId)
        {
            return ReceivedUpdates[vesselId].Count;
=======
            base.Update();
            if (PositionUpdateSystemReady)
            {
                SendVesselPositionUpdates();
                HandleVesselUpdates();
            }
>>>>>>> 548cf3c3
        }

        private void HandleVesselUpdates()
        {
            //Run to the new updates with vessels that are still not computed
            var newUpdates = FutureVesselUpdate.Where(v => !CurrentVesselUpdate.ContainsKey(v.Key)).ToList();
            foreach (var vesselUpdates in newUpdates)
            {
                SetFirstVesselUpdates(vesselUpdates.Value);
            }

            //Run trough all the vessels. Do this way or you get an out of sync in the dictionary!
            var vesselIds = CurrentVesselUpdate.Keys.ToList();
            foreach (var vesselId in vesselIds)
            {
                ProcessNewVesselUpdate(vesselId);
                CurrentVesselUpdate[vesselId].ApplyVesselUpdate();
            }
        }

<<<<<<< HEAD
        /// <summary>
        /// Applies the latest position update (if any) for the given vessel and moves it to that position
        /// </summary>
        /// <param name="VesselId"></param>
        public void updateVesselPosition(Guid vesselId)
        {
            if (PositionUpdateSystemReady)
            {
                if (CurrentVesselUpdate.ContainsKey(vesselId))
                {
                    CurrentVesselUpdate[vesselId].initVesselUpdate();
                }
            }
        }

        #endregion

        #region Private methods

        /// <summary>
        /// Main system that picks updates received and sets them for further processing. We call it in the 
        /// fixed update as in deals with physics
        /// </summary>
        private void handleReceivedUpdates()
=======
        private void ProcessNewVesselUpdate(Guid vesselId)
>>>>>>> 548cf3c3
        {
            if (CurrentVesselUpdate[vesselId].Id == FutureVesselUpdate[vesselId].Id)
            {
                //No message to process!!
                return;
            }

<<<<<<< HEAD
            //Disable debug1 to stop vessel position updates from being applied
            if (SettingsSystem.CurrentSettings.Debug1)
            {
                //Run through all the updates that are not finished and apply them
                foreach (Guid vesselId in vesselsUpdated)
                {
                    CurrentVesselUpdate[vesselId].applyVesselUpdate();
=======
            FutureVesselUpdate[vesselId].Vessel = CurrentVesselUpdate[vesselId].Vessel;
            if (FutureVesselUpdate[vesselId].BodyName == CurrentVesselUpdate[vesselId].BodyName)
                FutureVesselUpdate[vesselId].Body = CurrentVesselUpdate[vesselId].Body;
>>>>>>> 548cf3c3

            CurrentVesselUpdate[vesselId] = CurrentVesselUpdate[vesselId].Target;
            CurrentVesselUpdate[vesselId].Target = FutureVesselUpdate[vesselId];
        }

        /// <summary>
        /// Here we set the first vessel updates. We use the current vessel state as the starting point.
        /// </summary>
        private void SetFirstVesselUpdates(VesselPositionUpdate update)
        {
            var first = update?.Clone();
            if (first != null)
            {
                first.SentTime = update.SentTime;
                update.SentTime += 0.5f;

                CurrentVesselUpdate.Add(update.VesselId, first);
                CurrentVesselUpdate[update.VesselId].Target = update;
            }
        }

        /// <summary>
        /// Do the message handling asynchronously for performance
        /// </summary>
        public override void EnqueueMessage(IMessageData msg)
        {
<<<<<<< HEAD
            try
=======
            if (Enabled)
>>>>>>> 548cf3c3
            {
                new Thread(() =>
                {
                    var msgData = msg as VesselPositionMsgData;
                    if (msgData == null)
                    {
                        return;
                    }

                    var update = new VesselPositionUpdate(msgData);
                    if (!FutureVesselUpdate.ContainsKey(update.VesselId))
                    {
                        FutureVesselUpdate.TryAdd(update.VesselId, update);
                    }
                    else
                    {
                        if (FutureVesselUpdate[update.VesselId].SentTime < update.SentTime)
                        {
                            FutureVesselUpdate[update.VesselId] = update;
                        }
                    }
                }).Start();
            }
        }

        #endregion

        #region Private methods
        
        /// <summary>
        /// Check if we must send a message or not based on the fixed time that has passed.
        /// Note that when no vessels are nearby or we are not in KSC the time is multiplied by 10
        /// //TODO: Should change this to use a timer in MessageSystem
        /// </summary>
        private static bool ShouldSendPositionUpdate()
        {
            if (VesselCommon.IsSpectating)
            {
                return false;
            }

            var secSinceLastSend = Time.fixedTime - _lastSentTime;

            if (VesselCommon.PlayerVesselsNearby() || VesselCommon.IsNearKsc(20000))
            {
                return secSinceLastSend > VesselUpdatesSendSInterval;
            }

            return secSinceLastSend > VesselUpdatesSendSInterval * 10;
        }

        /// <summary>
        /// Send the updates of our own vessel. We only send them after an interval specified.
        /// If the other player vessels are far we don't send them very often.
        /// </summary>
        private void SendVesselPositionUpdates()
        {
            if (PositionUpdateSystemReady && ShouldSendPositionUpdate())
            {
                _lastSentTime = Time.fixedTime;
                MessageSender.SendVesselPositionUpdate(FlightGlobals.ActiveVessel);
            }
        }

        /// <summary>
        /// Send updates for vessels that we own the update lock.
        /// </summary>
        private IEnumerator SendSecondaryVesselPositionUpdates()
        {
<<<<<<< HEAD
            //Only send secondary vessel updates every SecondaryVesselUpdatesSendSInterval
            if ((Time.fixedTime - lastSecondaryVesselSendTime) < SecondaryVesselUpdatesSendSInterval)
            {
                return;
            }

            lastSecondaryVesselSendTime = Time.fixedTime;

            if (PositionUpdateSystemReady && ShouldSendPositionUpdate())
            {
                var secondaryVesselsToUpdate = VesselCommon.GetSecondaryVessels();
=======
            var seconds = new WaitForSeconds(SecondaryVesselUpdatesSendSInterval);
            while (true)
            {
                if (!Enabled)
                    break;
>>>>>>> 548cf3c3

                if (PositionUpdateSystemReady && ShouldSendPositionUpdate())
                {
                    var secondaryVesselsToUpdate = VesselCommon.GetSecondaryVessels();

                    foreach (var secondaryVessel in secondaryVesselsToUpdate)
                    {
                        MessageSender.SendVesselPositionUpdate(secondaryVessel);
                    }
                }

                yield return seconds;
            }
        }

        #endregion
    }
}<|MERGE_RESOLUTION|>--- conflicted
+++ resolved
@@ -1,9 +1,5 @@
 ﻿using System;
-<<<<<<< HEAD
-=======
-using System.Collections;
 using System.Collections.Concurrent;
->>>>>>> 548cf3c3
 using System.Collections.Generic;
 using System.Linq;
 using System.Threading;
@@ -34,14 +30,9 @@
 
         private static float VesselUpdatesSendSInterval => (float)TimeSpan.FromMilliseconds(SettingsSystem.ServerSettings.VesselUpdatesSendMsInterval).TotalSeconds;
 
-<<<<<<< HEAD
-        private const float MaxSecWithoutUpdates = 30;
+        private const float MaxSecWithoutUpdates = 20;
         private const int RemoveVesselsMsInterval = 5000;
         private const String VESSEL_REMOVE_TIMER_NAME = "REMOVE";
-=======
-        private const float MaxSecWithoutUpdates = 20;
-        private const float RemoveVesselsSecInterval = 5;
->>>>>>> 548cf3c3
 
         public bool PositionUpdateSystemReady => Enabled && FlightGlobals.ActiveVessel != null && Time.timeSinceLevelLoad > 1f &&
                                          FlightGlobals.ready && FlightGlobals.ActiveVessel.loaded &&
@@ -67,7 +58,6 @@
         public override void OnEnabled()
         {
             base.OnEnabled();
-            Client.Singleton.StartCoroutine(SendSecondaryVesselPositionUpdates());
         }
 
         public override void OnDisabled()
@@ -77,70 +67,13 @@
             FutureVesselUpdate.Clear();
         }
 
+		//TODO: FixedUpdate or Update()?
         public override void Update()
         {
-<<<<<<< HEAD
-            base.FixedUpdate();
-
-            if (!Enabled || !PositionUpdateSystemReady)
-            {
-                return;
-            }
-
             if (PositionUpdateSystemReady)
             {
-                handleReceivedUpdates();
-            }
-        }
-
-        public override void LateUpdate()
-        {
-            base.LateUpdate();
-
-            if (!Enabled || !PositionUpdateSystemReady)
-            {
-                return;
-            }
-
-            if (SettingsSystem.CurrentSettings.Debug2 && IsTimeForNextSend(VESSEL_REMOVE_TIMER_NAME))
-            {
-                Profiler.BeginSample("VesselPositionUpdateRemoveOld");
-                removeOldVessels();
-                Profiler.EndSample();
-            }
-
-            if (PositionUpdateSystemReady)
-            {
-                if (SettingsSystem.CurrentSettings.Debug9)
-                {
-                    Profiler.BeginSample("VesselPositionUpdateSend");
-                    SendVesselPositionUpdates();
-                    sendSecondaryVesselPositionUpdates();
-                    Profiler.EndSample();
-                }
-            }
-        }
-
-        #endregion
-
-        #region Public methods
-
-        public int GetNumberOfPositionUpdatesInQueue()
-        {
-            return ReceivedUpdates.Sum(u => u.Value.Count);
-        }
-
-        public int GetNumberOfPositionUpdatesInQueue(Guid vesselId)
-        {
-            return ReceivedUpdates[vesselId].Count;
-=======
-            base.Update();
-            if (PositionUpdateSystemReady)
-            {
-                SendVesselPositionUpdates();
                 HandleVesselUpdates();
             }
->>>>>>> 548cf3c3
         }
 
         private void HandleVesselUpdates()
@@ -152,7 +85,7 @@
                 SetFirstVesselUpdates(vesselUpdates.Value);
             }
 
-            //Run trough all the vessels. Do this way or you get an out of sync in the dictionary!
+            //Run through all the vessels. Do this way or you get an out of sync in the dictionary!
             var vesselIds = CurrentVesselUpdate.Keys.ToList();
             foreach (var vesselId in vesselIds)
             {
@@ -161,34 +94,7 @@
             }
         }
 
-<<<<<<< HEAD
-        /// <summary>
-        /// Applies the latest position update (if any) for the given vessel and moves it to that position
-        /// </summary>
-        /// <param name="VesselId"></param>
-        public void updateVesselPosition(Guid vesselId)
-        {
-            if (PositionUpdateSystemReady)
-            {
-                if (CurrentVesselUpdate.ContainsKey(vesselId))
-                {
-                    CurrentVesselUpdate[vesselId].initVesselUpdate();
-                }
-            }
-        }
-
-        #endregion
-
-        #region Private methods
-
-        /// <summary>
-        /// Main system that picks updates received and sets them for further processing. We call it in the 
-        /// fixed update as in deals with physics
-        /// </summary>
-        private void handleReceivedUpdates()
-=======
         private void ProcessNewVesselUpdate(Guid vesselId)
->>>>>>> 548cf3c3
         {
             if (CurrentVesselUpdate[vesselId].Id == FutureVesselUpdate[vesselId].Id)
             {
@@ -196,19 +102,9 @@
                 return;
             }
 
-<<<<<<< HEAD
-            //Disable debug1 to stop vessel position updates from being applied
-            if (SettingsSystem.CurrentSettings.Debug1)
-            {
-                //Run through all the updates that are not finished and apply them
-                foreach (Guid vesselId in vesselsUpdated)
-                {
-                    CurrentVesselUpdate[vesselId].applyVesselUpdate();
-=======
             FutureVesselUpdate[vesselId].Vessel = CurrentVesselUpdate[vesselId].Vessel;
             if (FutureVesselUpdate[vesselId].BodyName == CurrentVesselUpdate[vesselId].BodyName)
                 FutureVesselUpdate[vesselId].Body = CurrentVesselUpdate[vesselId].Body;
->>>>>>> 548cf3c3
 
             CurrentVesselUpdate[vesselId] = CurrentVesselUpdate[vesselId].Target;
             CurrentVesselUpdate[vesselId].Target = FutureVesselUpdate[vesselId];
@@ -235,11 +131,7 @@
         /// </summary>
         public override void EnqueueMessage(IMessageData msg)
         {
-<<<<<<< HEAD
-            try
-=======
             if (Enabled)
->>>>>>> 548cf3c3
             {
                 new Thread(() =>
                 {
@@ -309,30 +201,15 @@
         /// </summary>
         private IEnumerator SendSecondaryVesselPositionUpdates()
         {
-<<<<<<< HEAD
-            //Only send secondary vessel updates every SecondaryVesselUpdatesSendSInterval
-            if ((Time.fixedTime - lastSecondaryVesselSendTime) < SecondaryVesselUpdatesSendSInterval)
-            {
-                return;
-            }
-
-            lastSecondaryVesselSendTime = Time.fixedTime;
-
-            if (PositionUpdateSystemReady && ShouldSendPositionUpdate())
-            {
-                var secondaryVesselsToUpdate = VesselCommon.GetSecondaryVessels();
-=======
             var seconds = new WaitForSeconds(SecondaryVesselUpdatesSendSInterval);
             while (true)
             {
                 if (!Enabled)
                     break;
->>>>>>> 548cf3c3
 
                 if (PositionUpdateSystemReady && ShouldSendPositionUpdate())
                 {
                     var secondaryVesselsToUpdate = VesselCommon.GetSecondaryVessels();
-
                     foreach (var secondaryVessel in secondaryVesselsToUpdate)
                     {
                         MessageSender.SendVesselPositionUpdate(secondaryVessel);
