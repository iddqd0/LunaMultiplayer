--- conflicted
+++ resolved
@@ -83,13 +83,10 @@
                 VesselId = vessel.id;
                 PlanetTime = Planetarium.GetUniversalTime();
                 BodyName = vessel.mainBody.bodyName;
-<<<<<<< HEAD
                 //Update the vessel's orbital information from the current position of the rigidbodies
                 vessel.orbitDriver.TrackRigidbody(vessel.mainBody, 0);
                 vessel.UpdatePosVel();
 
-=======
->>>>>>> 548cf3c3
                 TransformRotation = new[]
                 {
                     vessel.ReferenceTransform.rotation.x,
@@ -168,8 +165,7 @@
         #region Main method
 
         /// <summary>
-        /// This coroutine is run at every fixed update as we are updating rigid bodies (physics are involved)
-        /// therefore we cannot use it in Update()
+        /// Apply the vessel update.  Run on FixedUpdate as we're updating physics, therefore it cannot be run in update()
         /// </summary>
         /// <returns></returns>
         public void ApplyVesselUpdate()
@@ -181,35 +177,29 @@
 
             if (Body != null && Vessel != null)
             {
-                //Vessel.orbitDriver.TrackRigidbody(Vessel.mainBody, 0);
                 PlanetariumDifference = Planetarium.GetUniversalTime() - PlanetTime;
                 ApplyInterpolations(1);
             }
         }
 
-        #endregion
-
-        #region Private interpolation methods
-
-        /// <summary>
-        /// Apply the interpolation based on a percentage
-        /// </summary>
+        /// <summary>
+        /// Apply the Vessel Updates provided by the vesselUpdateSystem
+        /// Must be run during FixedUpdate
+        /// </summary>
+        //TODO: Get rid of interpolations
         private void ApplyInterpolations(float percentage)
         {
-            if (Vessel == null || percentage > 1) return;
-
-<<<<<<< HEAD
+            if (Vessel == null)
+            {
+                return;
+            }
+
             setLandedSplashed();
             applyVesselRotation();
             applyVesselPosition();
 
             //Calculate the srfRelRotation, height from terrain, radar altitude, altitude, and orbit values from the various items set in the above methods.
             //Vessel.UpdatePosVel();
-=======
-            ApplyRotationInterpolation(percentage);
-            ApplySurfaceInterpolation(percentage);
-            ApplyOrbitInterpolation(percentage);
->>>>>>> 548cf3c3
         }
 
         private void setLandedSplashed()
@@ -229,31 +219,12 @@
         /// <summary>
         /// Applies common interpolation values
         /// </summary>
-        private void ApplyRotationInterpolation(float interpolationValue)
-        {
-            var startTransformRot = new Quaternion(TransformRotation[0], TransformRotation[1], TransformRotation[2], TransformRotation[3]);
-            var targetTransformRot = new Quaternion(Target.TransformRotation[0], Target.TransformRotation[1], Target.TransformRotation[2], Target.TransformRotation[3]);
-            var currentTransformRot = Quaternion.Slerp(startTransformRot, targetTransformRot, interpolationValue);
-
-            Vessel.SetRotation(currentTransformRot, true);
-            Vessel.vesselTransform.rotation = currentTransformRot;
-            Vessel.srfRelRotation = Quaternion.Inverse(Vessel.mainBody.bodyTransform.rotation) * Vessel.vesselTransform.rotation;
-            Vessel.precalc.worldSurfaceRot = Vessel.mainBody.bodyTransform.rotation * Vessel.srfRelRotation;
-        }
-
-        /// <summary>
-        /// Here we get the interpolated velocity. 
-        /// We should fudge it as we are seeing the client IN THE PAST so we need to extrapolate the speed 
-        /// </summary>
-        private Vector3d GetInterpolatedVelocity(float interpolationValue, Vector3d acceleration)
-        {
-            var startVel = new Vector3d(Velocity[0], Velocity[1], Velocity[2]);
-            var targetVel = new Vector3d(Target.Velocity[0], Target.Velocity[1], Target.Velocity[2]);
-            var currentVel = Body.bodyTransform.rotation * Vector3d.Lerp(startVel, targetVel, interpolationValue);
-
-            if (SettingsSystem.CurrentSettings.PositionFudgeEnable)
-            {
-<<<<<<< HEAD
+        private void applyVesselRotation()
+        {
+            var targetTransformRot = new Quaternion(TransformRotation[0], TransformRotation[1], TransformRotation[2], TransformRotation[3]);
+
+            if (SettingsSystem.CurrentSettings.Debug7)
+            {
                 //We use a tolerance because the coordinate systems do not perfectly match between clients.
                 //If the vessel is landed, use a higher tolerance because we want to avoid jitter.  This will cause landed vessels to "jump", but not wiggle and explode.
                 double tolerance = Vessel.Landed ? .05 : .01;
@@ -273,41 +244,24 @@
                         Vessel.precalc.SetLandedPosRot();
                     }
                 }
-=======
-                //Velocity = a*t
-                var velocityFudge = acceleration * PlanetariumDifference;
-                return currentVel + velocityFudge;
->>>>>>> 548cf3c3
-            }
-
-            return currentVel;
-        }
-
-        /// <summary>
-        /// Here we get the interpolated acceleration
-        /// </summary>
-        private Vector3d GetInterpolatedAcceleration(float interpolationValue)
-        {
-            var startAcc = new Vector3d(Acceleration[0], Acceleration[1], Acceleration[2]);
-            var targetAcc = new Vector3d(Target.Acceleration[0], Target.Acceleration[1], Target.Acceleration[2]);
-            Vector3d currentAcc = Body.bodyTransform.rotation * Vector3d.Lerp(startAcc, targetAcc, interpolationValue);
-            return currentAcc;
-        }
+            }
+        }
+
 
         /// <summary>
         /// Applies surface interpolation values
         /// </summary>
-        private void ApplySurfaceInterpolation(float interpolationValue)
-        {
-            var currentAcc = GetInterpolatedAcceleration(interpolationValue);
-            var currentVelocity = GetInterpolatedVelocity(interpolationValue, currentAcc);
-
-            Vessel.latitude = Lerp(LatLonAlt[0], Target.LatLonAlt[0], interpolationValue);
-            Vessel.longitude = Lerp(LatLonAlt[1], Target.LatLonAlt[1], interpolationValue);
-            Vessel.altitude = Lerp(LatLonAlt[2], Target.LatLonAlt[2], interpolationValue);
-            var worldSurfacePosition = Vessel.mainBody.GetWorldSurfacePosition(Vessel.latitude, Vessel.longitude, Vessel.altitude);
-
-<<<<<<< HEAD
+        private void applyVesselPosition()
+        {
+            //May need to call TimingManager.FixedUpdateAdd(TimingManager.TimingStage.Late, aMethod) to call this at the end of FixedUpdate.
+            //It'll happen after the FlightIntegrator code, at least.
+            var currentAcc = new Vector3d(0, 0, 0);
+            var currentVelocity = new Vector3d(OrbitVelocity[0], OrbitVelocity[1], OrbitVelocity[2]);
+
+            var latitude = LatLonAlt[0];
+            var longitude = LatLonAlt[1];
+            var altitude = LatLonAlt[2];
+
             if (!Vessel.LandedOrSplashed)
             {
                 //When suborbital, we can just set orbit from velocity and position.  For orbits, this can cause significant jitter.
@@ -413,77 +367,6 @@
             if (Vessel.loaded && !Vessel.packed)
             {
                 Vessel.GetHeightFromTerrain();
-=======
-            if (SettingsSystem.CurrentSettings.PositionFudgeEnable)
-            {
-                //Use the average velocity to determine the new position --- Displacement = v0*t + 1/2at^2.
-                var positionFudge = (currentVelocity * PlanetariumDifference) + (0.5d * currentAcc * PlanetariumDifference * PlanetariumDifference);
-                worldSurfacePosition += positionFudge;
-            }
-
-            var startWorldPos = new Vector3d(WorldPosition[0], WorldPosition[1], WorldPosition[2]);
-            var targetWorldPos = new Vector3d(Target.WorldPosition[0], Target.WorldPosition[1], Target.WorldPosition[2]);
-            var currentWorldPos = Vector3d.Lerp(startWorldPos, targetWorldPos, interpolationValue);
-
-            Vessel.SetPosition(worldSurfacePosition);
-            Vessel.CoMD = currentWorldPos;
-
-            var startOrbitPos = new Vector3d(OrbitPosition[0], OrbitPosition[1], OrbitPosition[2]);
-            var targetOrbitPos = new Vector3d(Target.OrbitPosition[0], Target.OrbitPosition[1], Target.OrbitPosition[2]);
-            var currentOrbitPos = Vector3d.Lerp(startOrbitPos, targetOrbitPos, interpolationValue);
-            Vessel.orbit.pos = currentOrbitPos;
-
-            Vessel.SetWorldVelocity(currentVelocity);
-
-            var startObtVel = new Vector3d(OrbitVelocity[0], OrbitVelocity[1], OrbitVelocity[2]);
-            var targetObtVel = new Vector3d(Target.OrbitVelocity[0], Target.OrbitVelocity[1], Target.OrbitVelocity[2]);
-            var currentObtVel = Vector3d.Lerp(startObtVel, targetObtVel, interpolationValue);
-            Vessel.orbit.vel = currentObtVel;
-        }
-
-        /// <summary>
-        /// Applies interpolation when above 10000m
-        /// </summary>
-        private void ApplyOrbitInterpolation(float interpolationValue)
-        {
-            var startOrbit = new Orbit(Orbit[0], Orbit[1], Orbit[2], Orbit[3], Orbit[4], Orbit[5], Orbit[6], Body);
-            var targetOrbit = new Orbit(Target.Orbit[0], Target.Orbit[1], Target.Orbit[2], Target.Orbit[3], Target.Orbit[4],
-                Target.Orbit[5], Target.Orbit[6], Body);
-
-            var currentOrbit = OrbitLerp(startOrbit, targetOrbit, Body, interpolationValue);
-
-            currentOrbit.Init();
-            currentOrbit.UpdateFromUT(Planetarium.GetUniversalTime());
-
-            var latitude = Body.GetLatitude(currentOrbit.pos);
-            var longitude = Body.GetLongitude(currentOrbit.pos);
-            var altitude = Body.GetAltitude(currentOrbit.pos);
-
-            Vessel.latitude = latitude;
-            Vessel.longitude = longitude;
-            Vessel.altitude = altitude;
-            Vessel.protoVessel.latitude = latitude;
-            Vessel.protoVessel.longitude = longitude;
-            Vessel.protoVessel.altitude = altitude;
-
-            if (Vessel.packed)
-            {
-                //The OrbitDriver update call will set the vessel position on the next fixed update
-                CopyOrbit(currentOrbit, Vessel.orbitDriver.orbit);
-                Vessel.orbitDriver.pos = Vessel.orbitDriver.orbit.pos.xzy;
-                Vessel.orbitDriver.vel = Vessel.orbitDriver.orbit.vel;
-            }
-            else
-            {
-                var posDelta = currentOrbit.getPositionAtUT(Planetarium.GetUniversalTime()) -
-                               Vessel.orbitDriver.orbit.getPositionAtUT(Planetarium.GetUniversalTime());
-
-                var velDelta = currentOrbit.getOrbitalVelocityAtUT(Planetarium.GetUniversalTime()).xzy -
-                               Vessel.orbitDriver.orbit.getOrbitalVelocityAtUT(Planetarium.GetUniversalTime()).xzy;
-
-                Vessel.Translate(posDelta);
-                Vessel.ChangeWorldVelocity(velDelta);
->>>>>>> 548cf3c3
             }
         }
         //Need to copy the control states for the vessels
@@ -505,30 +388,46 @@
         }
 
         /// <summary>
-        /// Custom lerp for orbits
-        /// </summary>
-        private static Orbit OrbitLerp(Orbit startOrbit, Orbit endOrbit, CelestialBody body, float interpolationValue)
-        {
-            var inc = Lerp(startOrbit.inclination, endOrbit.inclination, interpolationValue);
-            var e = Lerp(startOrbit.eccentricity, endOrbit.eccentricity, interpolationValue);
-            var sma = Lerp(startOrbit.semiMajorAxis, endOrbit.semiMajorAxis, interpolationValue);
-            var lan = Lerp(startOrbit.LAN, endOrbit.LAN, interpolationValue);
-            var argPe = Lerp(startOrbit.argumentOfPeriapsis, endOrbit.argumentOfPeriapsis, interpolationValue);
-            var mEp = Lerp(startOrbit.meanAnomalyAtEpoch, endOrbit.meanAnomalyAtEpoch, interpolationValue);
-            var t = Lerp(startOrbit.epoch, endOrbit.epoch, interpolationValue);
-
-            var orbitLerp = new Orbit(inc, e, sma, lan, argPe, mEp, t, body);
-            return orbitLerp;
-        }
-
-        /// <summary>
         /// Custom lerp as Unity does not have a lerp for double values
         /// </summary>
         private static double Lerp(double from, double to, float t)
         {
             return from * (1 - t) + to * t;
         }
-        
+
+        /// <summary>
+        /// Custom lerp for a flight control state
+        /// </summary>
+        private static FlightCtrlState Lerp(FlightCtrlState from, FlightCtrlState to, float t)
+        {
+            return new FlightCtrlState
+            {
+                X = Mathf.Lerp(from.X, to.X, t),
+                Y = Mathf.Lerp(from.Y, to.Y, t),
+                Z = Mathf.Lerp(from.Z, to.Z, t),
+                gearDown = t < 0.5 ? from.gearDown : to.gearDown,
+                gearUp = t < 0.5 ? from.gearUp : to.gearUp,
+                headlight = t < 0.5 ? from.headlight : to.headlight,
+                killRot = t < 0.5 ? from.killRot : to.killRot,
+                mainThrottle = Mathf.Lerp(from.mainThrottle, to.mainThrottle, t),
+                pitch = Mathf.Lerp(from.pitch, to.pitch, t),
+                roll = Mathf.Lerp(from.roll, to.roll, t),
+                yaw = Mathf.Lerp(from.yaw, to.yaw, t),
+                pitchTrim = Mathf.Lerp(from.pitchTrim, to.pitchTrim, t),
+                rollTrim = Mathf.Lerp(from.rollTrim, to.rollTrim, t),
+                yawTrim = Mathf.Lerp(from.yawTrim, to.yawTrim, t),
+                wheelSteer = Mathf.Lerp(from.wheelSteer, to.wheelSteer, t),
+                wheelSteerTrim = Mathf.Lerp(from.wheelSteerTrim, to.wheelSteerTrim, t),
+                wheelThrottle = Mathf.Lerp(from.wheelThrottle, to.wheelThrottle, t),
+                wheelThrottleTrim = Mathf.Lerp(from.wheelThrottleTrim, to.wheelThrottleTrim, t),
+            };
+        }
+
+        private static Vector3 Round(Vector3 vector, int decimals)
+        {
+            return new Vector3((float)Math.Round(vector.x, decimals), (float)Math.Round(vector.y, decimals), (float)Math.Round(vector.z, decimals));
+        }
+
         #endregion
     }
 }